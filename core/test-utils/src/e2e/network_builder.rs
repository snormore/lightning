use std::collections::HashMap;
use std::sync::Arc;
use std::time::Duration;

use anyhow::Result;
use futures::future::join_all;
use lightning_interfaces::types::Genesis;
use lightning_interfaces::{ApplicationInterface, PoolInterface};
use lightning_utils::poll::{poll_until, PollUntilError};
use ready::ReadyWaiter;
use tempfile::tempdir;

<<<<<<< HEAD
use super::{
    try_init_tracing,
    TestGenesisBuilder,
    TestNetwork,
    TestNode,
    TestNodeBuilder,
    TestNodeComponents,
};
use crate::consensus::{Config as MockConsensusConfig, MockConsensusGroup};
=======
use super::{TestGenesisBuilder, TestNetwork, TestNode, TestNodeBuilder, TestNodeComponents};
use crate::consensus::{MockConsensusConfig, MockConsensusGroup};
>>>>>>> af2dd596

pub type GenesisMutator = Arc<dyn Fn(&mut Genesis)>;

#[derive(Clone)]
pub struct TestNetworkBuilder {
    pub num_nodes: u32,
    pub committee_size: u32,
    pub genesis_mutator: Option<GenesisMutator>,
    pub mock_consensus_config: Option<MockConsensusConfig>,
}

impl TestNetworkBuilder {
    pub fn new() -> Self {
        Self {
            num_nodes: 3,
            committee_size: 3,
            genesis_mutator: None,
            mock_consensus_config: Some(MockConsensusConfig {
                max_ordering_time: 1,
                min_ordering_time: 0,
                probability_txn_lost: 0.0,
                transactions_to_lose: Default::default(),
                new_block_interval: Duration::from_secs(0),
                block_buffering_interval: Duration::from_secs(0),
            }),
        }
    }

    pub fn with_num_nodes(mut self, num_nodes: u32) -> Self {
        self.num_nodes = num_nodes;
        self
    }

    pub fn with_committee_size(mut self, committee_size: u32) -> Self {
        self.committee_size = committee_size;
        self
    }

    pub fn with_genesis_mutator<F>(mut self, mutator: F) -> Self
    where
        F: Fn(&mut Genesis) + 'static,
    {
        self.genesis_mutator = Some(Arc::new(mutator));
        self
    }

    pub fn with_mock_consensus(mut self, config: MockConsensusConfig) -> Self {
        self.mock_consensus_config = Some(config);
        self
    }

    pub fn without_mock_consensus(mut self) -> Self {
        self.mock_consensus_config = None;
        self
    }

    /// Builds a new test network with the given number of nodes, and starts each of them.
    pub async fn build(self) -> Result<TestNetwork> {
        let _ = try_init_tracing();

        let temp_dir = tempdir()?;

        // Configure mock consensus if enabled.
        let (consensus_group, consensus_group_start) =
            if let Some(config) = &self.mock_consensus_config {
                // Build the shared mock consensus group.
                let consensus_group_start = Arc::new(tokio::sync::Notify::new());
                let consensus_group = MockConsensusGroup::new::<TestNodeComponents>(
                    config.clone(),
                    None,
                    Some(consensus_group_start.clone()),
                );
                (Some(consensus_group), Some(consensus_group_start))
            } else {
                (None, None)
            };

        // Build and start the nodes.
        let nodes = join_all((0..self.num_nodes).map(|i| {
            let mut builder = TestNodeBuilder::new(temp_dir.path().join(format!("node-{}", i)));
            if let Some(consensus_group) = &consensus_group {
                builder = builder.with_mock_consensus(Some(consensus_group.clone()));
            }
            builder.build()
        }))
        .await
        .into_iter()
        .collect::<Result<Vec<_>, _>>()?;

        // Wait for ready before building genesis.
        join_all(nodes.iter().map(|node| node.before_genesis_ready.wait())).await;

        // Decide which nodes will be on the genesis committee.
        let node_by_index = nodes.iter().enumerate().collect::<HashMap<_, _>>();
        let committee_nodes = node_by_index
            .iter()
            .take(self.committee_size as usize)
            .collect::<HashMap<_, _>>();

        // Build genesis.
        let genesis = {
            let mut builder = TestGenesisBuilder::default();
            if let Some(mutator) = self.genesis_mutator.clone() {
                builder = builder.with_mutator(mutator);
            }
            for (node_index, node) in node_by_index.iter() {
                builder = builder.with_node(node, committee_nodes.contains_key(&node_index));
            }
            builder.build()
        };

        // Apply genesis on each node.
        join_all(
            nodes
                .iter()
                .map(|node| node.app.apply_genesis(genesis.clone())),
        )
        .await;

        // Wait for the pool to establish all of the node connections.
        self.wait_for_connected_peers(&nodes).await?;

        // Wait for ready after genesis.
        join_all(nodes.iter().map(|node| node.after_genesis_ready.wait())).await;

        // Notify the shared mock consensus group that it can start.
        if let Some(consensus_group_start) = &consensus_group_start {
            consensus_group_start.notify_waiters();
        }

        let network = TestNetwork::new(temp_dir, genesis, nodes).await?;
        Ok(network)
    }

    pub async fn wait_for_connected_peers(&self, nodes: &[TestNode]) -> Result<(), PollUntilError> {
        poll_until(
            || async {
                let peers_by_node = join_all(nodes.iter().map(|node| node.pool.connected_peers()))
                    .await
                    .into_iter()
                    .collect::<Result<Vec<_>, _>>()
                    .map_err(|e| PollUntilError::ConditionError(e.to_string()))?;

                peers_by_node
                    .iter()
                    .all(|peers| peers.len() == nodes.len() - 1)
                    .then_some(())
                    .ok_or(PollUntilError::ConditionNotSatisfied)
            },
            Duration::from_secs(3),
            Duration::from_millis(200),
        )
        .await
    }
}

impl Default for TestNetworkBuilder {
    fn default() -> Self {
        Self::new()
    }
}<|MERGE_RESOLUTION|>--- conflicted
+++ resolved
@@ -10,7 +10,6 @@
 use ready::ReadyWaiter;
 use tempfile::tempdir;
 
-<<<<<<< HEAD
 use super::{
     try_init_tracing,
     TestGenesisBuilder,
@@ -19,11 +18,7 @@
     TestNodeBuilder,
     TestNodeComponents,
 };
-use crate::consensus::{Config as MockConsensusConfig, MockConsensusGroup};
-=======
-use super::{TestGenesisBuilder, TestNetwork, TestNode, TestNodeBuilder, TestNodeComponents};
 use crate::consensus::{MockConsensusConfig, MockConsensusGroup};
->>>>>>> af2dd596
 
 pub type GenesisMutator = Arc<dyn Fn(&mut Genesis)>;
 
